#!/usr/bin/env python3

import gi # type: ignore
import subprocess

from utils.logger import LogLevel, Logger

gi.require_version("Gtk", "3.0")
from gi.repository import Gtk, GLib # type: ignore

from tools.volume import (
    get_volume,
    set_volume,
    get_mute_state,
    toggle_mute,
    get_sinks,
    get_sources,
    get_applications,
    set_application_volume,
    set_default_sink,
    set_default_source,
    get_mic_volume,
    set_mic_volume,
    get_mic_mute_state,
    toggle_mic_mute,
)

class VolumeTab(Gtk.Box):
    """Volume settings tab"""

    def __init__(self, logging: Logger):
        super().__init__(orientation=Gtk.Orientation.VERTICAL, spacing=10)
        self.logging = logging
        self.set_margin_start(15)
        self.set_margin_end(15)
        self.set_margin_top(15)
        self.set_margin_bottom(15)
        self.set_hexpand(True)
        self.set_vexpand(True)

        # Create header box with title and refresh button
        header_box = Gtk.Box(orientation=Gtk.Orientation.HORIZONTAL, spacing=6)
        header_box.set_hexpand(True)

        # Create title box with icon and label
        title_box = Gtk.Box(orientation=Gtk.Orientation.HORIZONTAL, spacing=8)

        # Add volume icon
        volume_icon = Gtk.Image.new_from_icon_name("audio-volume-high-symbolic", Gtk.IconSize.DIALOG)
        title_box.pack_start(volume_icon, False, False, 0)

        # Add title
        volume_label = Gtk.Label()
        volume_label.set_markup("<span weight='bold' size='large'>Audio Settings</span>")
        volume_label.set_halign(Gtk.Align.START)
        title_box.pack_start(volume_label, False, False, 0)

        header_box.pack_start(title_box, True, True, 0)

        # Add refresh button
        refresh_button = Gtk.Button()
        refresh_icon = Gtk.Image.new_from_icon_name("view-refresh-symbolic", Gtk.IconSize.BUTTON)
        refresh_button.set_image(refresh_icon)
        refresh_button.set_tooltip_text("Refresh Audio Devices")
        refresh_button.connect("clicked", self.on_refresh_clicked)
        header_box.pack_end(refresh_button, False, False, 0)

        self.pack_start(header_box, False, False, 0)

        # Create scrollable content
        scroll_window = Gtk.ScrolledWindow()
        scroll_window.set_policy(Gtk.PolicyType.NEVER, Gtk.PolicyType.AUTOMATIC)
        scroll_window.set_vexpand(True)

        # Create main content box
        content_box = Gtk.Box(orientation=Gtk.Orientation.VERTICAL, spacing=10)
        content_box.set_margin_top(10)
        content_box.set_margin_bottom(10)
        content_box.set_margin_start(10)
        content_box.set_margin_end(10)

        # Output device selection
        output_section_label = Gtk.Label()
        output_section_label.set_markup("<b>Output Device</b>")
        output_section_label.set_halign(Gtk.Align.START)
        content_box.pack_start(output_section_label, False, True, 0)

        output_box = Gtk.Box(orientation=Gtk.Orientation.HORIZONTAL, spacing=5)
        output_box.set_margin_top(5)
        output_label = Gtk.Label(label="Device:")
        self.output_combo = Gtk.ComboBoxText()
        self.output_combo.connect("changed", self.on_output_changed)
        output_box.pack_start(output_label, False, True, 0)
        output_box.pack_start(self.output_combo, True, True, 0)
        content_box.pack_start(output_box, False, True, 0)

        # Volume control
        volume_frame = Gtk.Frame()
        volume_frame.set_shadow_type(Gtk.ShadowType.IN)
        volume_frame.set_margin_top(10)
        volume_box = Gtk.Box(orientation=Gtk.Orientation.VERTICAL, spacing=5)
        volume_box.set_margin_start(10)
        volume_box.set_margin_end(10)
        volume_box.set_margin_top(10)
        volume_box.set_margin_bottom(10)

        # Volume title
        volume_title = Gtk.Label()
        volume_title.set_markup("<b>Speaker Volume</b>")
        volume_title.set_halign(Gtk.Align.START)
        volume_box.pack_start(volume_title, False, True, 0)

        # Volume slider
        self.volume_scale = Gtk.Scale.new_with_range(
            Gtk.Orientation.HORIZONTAL, 0, 100, 1
        )
        self.volume_scale.set_value(get_volume(self.logging))
        self.volume_scale.connect("value-changed", self.on_volume_changed)
        volume_box.pack_start(self.volume_scale, True, True, 0)

        # Mute button
        self.mute_button = Gtk.Button()
        self.mute_button.connect("clicked", self.on_mute_clicked)
        volume_box.pack_start(self.mute_button, False, True, 0)

        # Quick volume buttons
        quick_volume_box = Gtk.Box(orientation=Gtk.Orientation.HORIZONTAL, spacing=5)
        volumes = [0, 25, 50, 75, 100]
        for vol in volumes:
            button = Gtk.Button(label=f"{vol}%")
            button.connect("clicked", self.on_quick_volume_clicked, vol)
            quick_volume_box.pack_start(button, True, True, 0)
        volume_box.pack_start(quick_volume_box, False, True, 0)

        volume_frame.add(volume_box)
        content_box.pack_start(volume_frame, False, True, 0)

        # Input device selection
        input_section_label = Gtk.Label()
        input_section_label.set_markup("<b>Input Device</b>")
        input_section_label.set_halign(Gtk.Align.START)
        input_section_label.set_margin_top(15)
        content_box.pack_start(input_section_label, False, True, 0)

        input_box = Gtk.Box(orientation=Gtk.Orientation.HORIZONTAL, spacing=5)
        input_box.set_margin_top(5)
        input_label = Gtk.Label(label="Device:")
        self.input_combo = Gtk.ComboBoxText()
        self.input_combo.connect("changed", self.on_input_changed)
        input_box.pack_start(input_label, False, True, 0)
        input_box.pack_start(self.input_combo, True, True, 0)
        content_box.pack_start(input_box, False, True, 0)

        # Microphone control
        mic_frame = Gtk.Frame()
        mic_frame.set_shadow_type(Gtk.ShadowType.IN)
        mic_frame.set_margin_top(10)
        mic_box = Gtk.Box(orientation=Gtk.Orientation.VERTICAL, spacing=5)
        mic_box.set_margin_start(10)
        mic_box.set_margin_end(10)
        mic_box.set_margin_top(10)
        mic_box.set_margin_bottom(10)

        # Mic title
        mic_title = Gtk.Label()
        mic_title.set_markup("<b>Microphone Volume</b>")
        mic_title.set_halign(Gtk.Align.START)
        mic_box.pack_start(mic_title, False, True, 0)

        # Mic slider
        self.mic_scale = Gtk.Scale.new_with_range(
            Gtk.Orientation.HORIZONTAL, 0, 100, 1
        )
        self.mic_scale.set_value(get_mic_volume(self.logging))
        self.mic_scale.connect("value-changed", self.on_mic_volume_changed)
        mic_box.pack_start(self.mic_scale, True, True, 0)

        # Mic mute button
        self.mic_mute_button = Gtk.Button()
        self.mic_mute_button.connect("clicked", self.on_mic_mute_clicked)
        mic_box.pack_start(self.mic_mute_button, False, True, 0)

        # Quick mic volume buttons
        quick_mic_box = Gtk.Box(orientation=Gtk.Orientation.HORIZONTAL, spacing=5)
        for vol in volumes:
            button = Gtk.Button(label=f"{vol}%")
            button.connect("clicked", self.on_quick_mic_volume_clicked, vol)
            quick_mic_box.pack_start(button, True, True, 0)
        mic_box.pack_start(quick_mic_box, False, True, 0)

        mic_frame.add(mic_box)
        content_box.pack_start(mic_frame, False, True, 0)

        # Application volumes
        app_label = Gtk.Label()
        app_label.set_markup("<b>Application Volumes</b>")
        app_label.set_halign(Gtk.Align.START)
        app_label.set_margin_top(15)
        content_box.pack_start(app_label, False, True, 0)

        app_frame = Gtk.Frame()
        app_frame.set_shadow_type(Gtk.ShadowType.IN)
        app_frame.set_margin_top(5)
        self.app_box = Gtk.Box(orientation=Gtk.Orientation.VERTICAL, spacing=5)
        self.app_box.set_margin_start(10)
        self.app_box.set_margin_end(10)
        self.app_box.set_margin_top(10)
        self.app_box.set_margin_bottom(10)
        app_frame.add(self.app_box)
        content_box.pack_start(app_frame, True, True, 0)

        scroll_window.add(content_box)
        self.pack_start(scroll_window, True, True, 0)

        # Initialize UI state
        self.update_device_lists()
        self.update_mute_buttons()
        self.update_application_list()

    def update_device_lists(self):
        """Update output and input device lists and sync dropdown with the actual default sink."""
        try:
            self.logging.log(LogLevel.Info, "Updating audio device lists...")

            # Get the currently active sink
            current_sink = subprocess.getoutput("pactl get-default-sink").strip()
            self.logging.log(LogLevel.Info, f"Current active output sink: {current_sink}")

            # Output devices (speakers/headphones)
            self.output_combo.remove_all()
            sinks = get_sinks(self.logging)

            if not sinks:
                self.logging.log(LogLevel.Warn, "No output sinks found!")
                self.output_combo.append("no-sink", "No Output Devices Found")
                self.output_combo.set_active(0)
            else:
                active_index = -1
                for i, sink in enumerate(sinks):
                    self.logging.log(LogLevel.Info, f"Adding output sink: {sink['name']} ({sink['description']})")
                    self.output_combo.append(sink["name"], sink["description"])
                    if sink["name"] == current_sink:
                        active_index = i

                if active_index != -1:
                    self.output_combo.set_active(active_index)
                else:
                    self.output_combo.set_active(0)  # Default to first item

            # Get the currently active input source (microphone)
            current_source = subprocess.getoutput("pactl get-default-source").strip()
            self.logging.log(LogLevel.Info, f"Current active input source: {current_source}")

            # Input devices (microphones)
            self.input_combo.remove_all()
            sources = get_sources(self.logging)

            if not sources:
                self.logging.log(LogLevel.Warn, "No input sources found!")
                self.input_combo.append("no-source", "No Input Devices Found")
                self.input_combo.set_active(0)
            else:
                active_index = -1
                for i, source in enumerate(sources):
                    if "monitor" not in source["name"].lower():  # Skip monitor sources
                        self.logging.log(LogLevel.Info, f"Adding input source: {source['name']} ({source['description']})")
                        self.input_combo.append(source["name"], source["description"])
                        if source["name"] == current_source:
                            active_index = i

                if active_index != -1:
                    self.input_combo.set_active(active_index)
                else:
                    self.input_combo.set_active(0)  # Default to first item

        except Exception as e:
            self.logging.log(LogLevel.Error, f"Failed updating device lists: {e}")


    def update_mute_buttons(self):
        """Update mute button labels"""
        speaker_muted = get_mute_state(self.logging)
        self.mute_button.set_label("Unmute" if speaker_muted else "Mute")

        mic_muted = get_mic_mute_state(self.logging)
        self.mic_mute_button.set_label("Unmute Mic" if mic_muted else "Mute Mic")

    def update_application_list(self):
        """Update application volume controls"""
        # Remove existing controls
        for child in self.app_box.get_children():
            self.app_box.remove(child)

        # Add controls for each application
        apps = get_applications(self.logging)
        if not apps:
            # Show "No applications playing audio" message
            no_apps_label = Gtk.Label()
            no_apps_label.set_markup("<i>No applications playing audio</i>")
            no_apps_label.set_halign(Gtk.Align.START)
            no_apps_label.set_margin_top(5)
            no_apps_label.set_margin_bottom(5)
            self.app_box.pack_start(no_apps_label, False, True, 0)
        else:
            for app in apps:
                box = Gtk.Box(orientation=Gtk.Orientation.HORIZONTAL, spacing=10)
                box.set_margin_bottom(5)

                # App icon
                icon_name = app.get("icon", "audio-x-generic-symbolic")
                icon = Gtk.Image.new_from_icon_name(icon_name, Gtk.IconSize.MENU)
                box.pack_start(icon, False, False, 0)

                # App name
                name_box = Gtk.Box(orientation=Gtk.Orientation.VERTICAL, spacing=3)
                name_label = Gtk.Label(label=app["name"])
                name_label.set_halign(Gtk.Align.START)
                name_box.pack_start(name_label, False, True, 0)

                box.pack_start(name_box, True, True, 0)

                # Volume slider
                scale = Gtk.Scale.new_with_range(
                    Gtk.Orientation.HORIZONTAL, 0, 100, 1
                )
                scale.set_size_request(150, -1)  # Set minimum width
                scale.set_value(app["volume"])
                scale.connect("value-changed", self.on_app_volume_changed, app["id"])
                box.pack_start(scale, False, True, 0)

                self.app_box.pack_start(box, False, True, 0)

        self.app_box.show_all()

    def update_volumes(self):
        """Update volume displays"""
        try:
            # Update main volume
            self.volume_scale.set_value(get_volume(self.logging))

            # Update mic volume
            self.mic_scale.set_value(get_mic_volume(self.logging))

            # Update mute buttons
            self.update_mute_buttons()

            # Update application list
            self.update_application_list()

        except Exception as e:
            self.logging.log(LogLevel.Error, f"Error updating volumes: {e}")

    def on_volume_changed(self, scale):
        """Handle volume scale changes"""
        value = int(scale.get_value())
        set_volume(value, self.logging)

    def on_mute_clicked(self, button):
        """Handle mute button clicks"""
        toggle_mute(self.logging)
        self.update_mute_buttons()

    def on_quick_volume_clicked(self, volume):
        """Handle quick volume button clicks"""
        set_volume(volume, self.logging)
        self.volume_scale.set_value(volume)

    def on_mic_volume_changed(self, scale):
        """Handle microphone volume scale changes"""
        value = int(scale.get_value())
        set_mic_volume(value, self.logging)

    def on_mic_mute_clicked(self):
        """Handle microphone mute button clicks"""
        toggle_mic_mute(self.logging)
        self.update_mute_buttons()

    def on_quick_mic_volume_clicked(self, button, volume):
        """Handle quick microphone volume button clicks"""
        set_mic_volume(volume, self.logging)
        self.mic_scale.set_value(volume)

    def on_output_changed(self, combo):
        """Handle output device selection changes"""
        device_id = combo.get_active_id()
        if device_id:
            set_default_sink(device_id, self.logging)

    def on_input_changed(self, combo):
        """Handle input device selection changes"""
        device_id = combo.get_active_id()
        if device_id:
            set_default_source(device_id, self.logging)

    def on_app_volume_changed(self, scale, app_id):
        """Handle application volume changes"""
        value = int(scale.get_value())
        set_application_volume(app_id, value, self.logging)

    def on_refresh_clicked(self):
        """Handle refresh button click"""
        self.logging.log(LogLevel.Info, "Manual refresh of audio devices requested")
        self.update_device_lists()
        self.update_application_list()
        self.update_mute_buttons()
        self.update_volumes()

<<<<<<< HEAD
    def on_auto_refresh(self):
        """Automatically refresh audio device lists and UI every 3 seconds."""
        self.logging.log(LogLevel.Info, "Auto-refreshing audio settings...")
        self.update_device_lists()
        self.update_application_list()
        self.update_mute_buttons()
        self.update_volumes()
=======

>>>>>>> c0f98167

        GLib.timeout_add(3000, self.on_auto_refresh)<|MERGE_RESOLUTION|>--- conflicted
+++ resolved
@@ -405,7 +405,6 @@
         self.update_mute_buttons()
         self.update_volumes()
 
-<<<<<<< HEAD
     def on_auto_refresh(self):
         """Automatically refresh audio device lists and UI every 3 seconds."""
         self.logging.log(LogLevel.Info, "Auto-refreshing audio settings...")
@@ -413,8 +412,5 @@
         self.update_application_list()
         self.update_mute_buttons()
         self.update_volumes()
-=======
-
->>>>>>> c0f98167
 
         GLib.timeout_add(3000, self.on_auto_refresh)