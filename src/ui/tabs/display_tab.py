#!/usr/bin/env python3

import gi  # type: ignore
import subprocess

from utils.logger import LogLevel, Logger

gi.require_version("Gtk", "3.0")
from gi.repository import Gtk  # type: ignore

from utils.settings import load_settings, save_settings


class DisplayTab(Gtk.Box):
    """Display settings tab"""

    def __init__(self, logging: Logger):
        super().__init__(orientation=Gtk.Orientation.VERTICAL, spacing=10)
        self.logging = logging

        self.set_margin_start(15)
        self.set_margin_end(15)
        self.set_margin_top(15)
        self.set_margin_bottom(15)
        self.set_hexpand(True)
        self.set_vexpand(True)

        # Create header box with title and refresh button
        header_box = Gtk.Box(orientation=Gtk.Orientation.HORIZONTAL, spacing=6)
        header_box.set_hexpand(True)

        # Create title box with icon and label
        title_box = Gtk.Box(orientation=Gtk.Orientation.HORIZONTAL, spacing=8)

        # Add display icon
        display_icon = Gtk.Image.new_from_icon_name(
            "video-display-symbolic", Gtk.IconSize.DIALOG
        )
        title_box.pack_start(display_icon, False, False, 0)

        # Add title
        display_label = Gtk.Label()
        display_label.set_markup(
            "<span weight='bold' size='large'>Display Settings</span>"
        )
        display_label.set_halign(Gtk.Align.START)
        title_box.pack_start(display_label, False, False, 0)

        header_box.pack_start(title_box, True, True, 0)

        # Add refresh button
        refresh_button = Gtk.Button()
        refresh_icon = Gtk.Image.new_from_icon_name(
            "view-refresh-symbolic", Gtk.IconSize.BUTTON
        )
        refresh_button.set_image(refresh_icon)
        refresh_button.set_tooltip_text("Refresh Display Settings")
        refresh_button.connect("clicked", self.refresh_display_settings)
        header_box.pack_end(refresh_button, False, False, 0)

        self.pack_start(header_box, False, False, 0)

        # Create scrollable content
        scroll_window = Gtk.ScrolledWindow()
        scroll_window.set_policy(Gtk.PolicyType.NEVER, Gtk.PolicyType.AUTOMATIC)
        scroll_window.set_vexpand(True)

        # Create main content box
        content_box = Gtk.Box(orientation=Gtk.Orientation.VERTICAL, spacing=10)
        content_box.set_margin_top(10)
        content_box.set_margin_bottom(10)
        content_box.set_margin_start(10)
        content_box.set_margin_end(10)

        # Brightness section
        brightness_label = Gtk.Label()
        brightness_label.set_markup("<b>Screen Brightness</b>")
        brightness_label.set_halign(Gtk.Align.START)
        content_box.pack_start(brightness_label, False, True, 0)

        # Brightness control
        brightness_frame = Gtk.Frame()
        brightness_frame.set_shadow_type(Gtk.ShadowType.IN)
        brightness_frame.set_margin_top(5)
        brightness_box = Gtk.Box(orientation=Gtk.Orientation.VERTICAL, spacing=5)
        brightness_box.set_margin_start(10)
        brightness_box.set_margin_end(10)
        brightness_box.set_margin_top(10)
        brightness_box.set_margin_bottom(10)

        # Brightness scale
        self.brightness_scale = Gtk.Scale.new_with_range(
            Gtk.Orientation.HORIZONTAL, 0, 100, 1
        )
        self.brightness_scale.set_value(self.get_current_brightness())
        self.brightness_scale.set_value_pos(Gtk.PositionType.RIGHT)
        self.brightness_scale.connect("value-changed", self.on_brightness_changed)
        brightness_box.pack_start(self.brightness_scale, True, True, 0)

        # Quick brightness buttons
        brightness_buttons = Gtk.Box(orientation=Gtk.Orientation.HORIZONTAL, spacing=5)

        for value in [0, 25, 50, 75, 100]:
            button = Gtk.Button(label=f"{value}%")
            button.connect("clicked", self.on_brightness_button_clicked, value)
            brightness_buttons.pack_start(button, True, True, 0)

        brightness_box.pack_start(brightness_buttons, False, False, 0)
        brightness_frame.add(brightness_box)
        content_box.pack_start(brightness_frame, False, True, 0)

        # Blue light section
        bluelight_label = Gtk.Label()
        bluelight_label.set_markup("<b>Blue Light</b>")
        bluelight_label.set_halign(Gtk.Align.START)
        bluelight_label.set_margin_top(15)
        content_box.pack_start(bluelight_label, False, True, 0)

        # Blue light control
        bluelight_frame = Gtk.Frame()
        bluelight_frame.set_shadow_type(Gtk.ShadowType.IN)
        bluelight_frame.set_margin_top(5)
        bluelight_box = Gtk.Box(orientation=Gtk.Orientation.VERTICAL, spacing=5)
        bluelight_box.set_margin_start(10)
        bluelight_box.set_margin_end(10)
        bluelight_box.set_margin_top(10)
        bluelight_box.set_margin_bottom(10)

        # Blue light scale
        self.bluelight_scale = Gtk.Scale.new_with_range(
            Gtk.Orientation.HORIZONTAL, 0, 100, 1
        )
        settings = load_settings(self.logging)
        saved_gamma = settings.get("gamma", 6500)
        # Convert temperature to percentage
        percentage = (saved_gamma - 2500) / 40  # (6500-2500)/100 = 40
        self.bluelight_scale.set_value(percentage)
        self.bluelight_scale.set_value_pos(Gtk.PositionType.RIGHT)
        self.bluelight_scale.connect("value-changed", self.on_bluelight_changed)
        bluelight_box.pack_start(self.bluelight_scale, True, True, 0)

        # Quick blue light buttons
        bluelight_buttons = Gtk.Box(orientation=Gtk.Orientation.HORIZONTAL, spacing=5)

<<<<<<< HEAD
        # Map percentage to temperature values (inverted: 0% = off = 6500K, 100% = max = 2500K)
        temp_values = {"0%": 6500, "25%": 5500, "50%": 4500, "75%": 3500, "100%": 2500}

        for label, value in temp_values.items():
            button = Gtk.Button(label=label)
=======
        # Map percentage to temperature values
        for value in [0, 25, 50, 75, 100]:
            button = Gtk.Button(label=f"{value}%")
>>>>>>> 7d5fddd6
            button.connect("clicked", self.on_bluelight_button_clicked, value)
            bluelight_buttons.pack_start(button, True, True, 0)

        bluelight_box.pack_start(bluelight_buttons, False, False, 0)
        bluelight_frame.add(bluelight_box)
        content_box.pack_start(bluelight_frame, False, True, 0)

        scroll_window.add(content_box)
        self.pack_start(scroll_window, True, True, 0)

    def get_current_brightness(self):
        """Get current brightness level"""
        try:
            output = subprocess.getoutput("brightnessctl get")
            max_brightness = subprocess.getoutput("brightnessctl max")
            return int((int(output) / int(max_brightness)) * 100)
        except Exception as e:
            self.logging.log(LogLevel.Error, f"Failed getting brightness: {e}")
            return 50

    def set_brightness(self, value):
        """Set brightness level"""
        try:
            max_brightness = int(subprocess.getoutput("brightnessctl max"))
            actual_value = int((value / 100) * max_brightness)
            subprocess.run(["brightnessctl", "s", f"{actual_value}"])
        except Exception as e:
            self.logging.log(LogLevel.Error, f"Failed setting brightness: {e}")

    def on_brightness_changed(self, scale):
        """Handle brightness scale changes"""
        value = scale.get_value()
        self.set_brightness(value)

    def on_brightness_button_clicked(self, button, value):
        """Handle brightness button clicks"""
        self.brightness_scale.set_value(value)
        self.set_brightness(value)

    def set_bluelight(self, temperature):
        """Set blue light level"""
        temperature = int(temperature)
        settings = load_settings(self.logging)
        settings["gamma"] = temperature
        save_settings(settings, self.logging)

        # Kill any existing gammastep process
        subprocess.run(
            ["pkill", "-f", "gammastep"],
            stdout=subprocess.DEVNULL,
            stderr=subprocess.DEVNULL,
        )
        # Start new gammastep process with new temperature
        subprocess.Popen(
            ["gammastep", "-O", str(temperature)],
            stdout=subprocess.DEVNULL,
            stderr=subprocess.DEVNULL,
        )

    def on_bluelight_changed(self, scale):
        """Handle blue light scale changes"""
        percentage = int(scale.get_value())
        temperature = int(2500 + (percentage * 40))
        self.set_bluelight(temperature)

    def on_bluelight_button_clicked(self, button, value):
        """Handle blue light button clicks"""
        self.bluelight_scale.set_value(value)
        # Convert percentage to temperature
        temperature = int(2500 + (value * 40))
        self.set_bluelight(temperature)

    def refresh_display_settings(self):
        """Refresh display settings"""
        self.logging.log(LogLevel.Info, "Manual refresh of display settings requested")

        # Block the value-changed signal before updating the brightness slider
        self.brightness_scale.disconnect_by_func(self.on_brightness_changed)

        # Update brightness slider with current value
        current_brightness = self.get_current_brightness()
        self.brightness_scale.set_value(current_brightness)

        # Reconnect the value-changed signal
        self.brightness_scale.connect("value-changed", self.on_brightness_changed)

        # Reload settings from file
        settings = load_settings(self.logging)
        saved_gamma = settings.get("gamma", 6500)
        # Convert temperature to percentage (non-inverted: 2500K = 0%, 6500K = 100%)
        percentage = (saved_gamma - 2500) / 40  # (6500-2500)/100 = 40
        self.bluelight_scale.set_value(percentage)

        self.logging.log(LogLevel.Info,
            f"Display settings refreshed - Brightness: {current_brightness}%, Blue light: {saved_gamma}K"
        )<|MERGE_RESOLUTION|>--- conflicted
+++ resolved
@@ -142,17 +142,9 @@
         # Quick blue light buttons
         bluelight_buttons = Gtk.Box(orientation=Gtk.Orientation.HORIZONTAL, spacing=5)
 
-<<<<<<< HEAD
-        # Map percentage to temperature values (inverted: 0% = off = 6500K, 100% = max = 2500K)
-        temp_values = {"0%": 6500, "25%": 5500, "50%": 4500, "75%": 3500, "100%": 2500}
-
-        for label, value in temp_values.items():
-            button = Gtk.Button(label=label)
-=======
         # Map percentage to temperature values
         for value in [0, 25, 50, 75, 100]:
             button = Gtk.Button(label=f"{value}%")
->>>>>>> 7d5fddd6
             button.connect("clicked", self.on_bluelight_button_clicked, value)
             bluelight_buttons.pack_start(button, True, True, 0)
 
