--- conflicted
+++ resolved
@@ -6,7 +6,6 @@
 import subprocess
 from typing import Dict, List
 
-<<<<<<< HEAD
 from utils.logger import LogLevel, Logger
 
 BLUEZ_SERVICE_NAME = "org.bluez"
@@ -14,14 +13,12 @@
 BLUEZ_DEVICE_INTERFACE = "org.bluez.Device1"
 DBUS_OM_IFACE = "org.freedesktop.DBus.ObjectManager"
 DBUS_PROP_IFACE = "org.freedesktop.DBus.Properties"
-=======
 BLUEZ_SERVICE_NAME = 'org.bluez'
 BLUEZ_ADAPTER_INTERFACE = 'org.bluez.Adapter1'
 BLUEZ_DEVICE_INTERFACE = 'org.bluez.Device1'
 DBUS_OM_IFACE = 'org.freedesktop.DBus.ObjectManager'
 DBUS_PROP_IFACE = 'org.freedesktop.DBus.Properties'
 DEFAULT_NOTIFY_SUBJECT='Control Center'
->>>>>>> 7d5fddd6
 
 
 class BluetoothManager:
@@ -191,18 +188,8 @@
             )
 
             # Send notification
-<<<<<<< HEAD
-            subprocess.run(
-                [
-                    "notify-send",
-                    "Bluetooth Device Connected",
-                    f"{device_name} is connected\n{battery_info}",
-                ]
-            )
-=======
             subprocess.run(["notify-send", DEFAULT_NOTIFY_SUBJECT,
                             f"{device_name} connected.\n{battery_info}"])
->>>>>>> 7d5fddd6
 
             return True
         except Exception as e:
@@ -224,13 +211,7 @@
             device_name = properties.Get(BLUEZ_DEVICE_INTERFACE, "Name")
             device.Disconnect()
 
-<<<<<<< HEAD
-            subprocess.run(
-                ["notify-send", "Control Center", f"{device_name} Disconnected"]
-            )
-=======
             subprocess.run(["notify-send", DEFAULT_NOTIFY_SUBJECT, f"{device_name} disconnected."])
->>>>>>> 7d5fddd6
 
             return True
         except Exception as e:
